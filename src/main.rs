use macroquad::prelude::*;
use rust_tetris::game::config::*;
use rust_tetris::graphics::colors::*;
use rust_tetris::board::Board;
use rust_tetris::game::{Game, GameState};
use rust_tetris::tetromino::{Tetromino, TetrominoType};
use rust_tetris::audio::system::{AudioSystem, SoundType};

/// Window configuration for macroquad
fn window_conf() -> Conf {
    Conf {
        window_title: WINDOW_TITLE.to_owned(),
        window_width: WINDOW_WIDTH,
        window_height: WINDOW_HEIGHT,
        window_resizable: false,
        high_dpi: false,
        ..Default::default()
    }
}

#[macroquad::main(window_conf)]
async fn main() {
    // Initialize logging
    env_logger::init();
    log::info!("Starting Rust Tetris v{}", env!("CARGO_PKG_VERSION"));
    
    // Log layout calculations for debugging
    log::info!("Window: {}x{}", WINDOW_WIDTH, WINDOW_HEIGHT);
    log::info!("Board: {}x{} cells = {}x{} pixels", BOARD_WIDTH, VISIBLE_HEIGHT, BOARD_WIDTH_PX, BOARD_HEIGHT_PX);
    log::info!("Board position: ({}, {})", BOARD_OFFSET_X, BOARD_OFFSET_Y);
    log::info!("Required height: {} + {} = {}", BOARD_OFFSET_Y, BOARD_HEIGHT_PX, BOARD_OFFSET_Y + BOARD_HEIGHT_PX);

    // Load background texture
    let background_texture = Texture2D::from_image(&create_chess_background());
    
    // Initialize and load audio system
    let mut audio_system = AudioSystem::new();
    if let Err(e) = audio_system.load_sounds().await {
        log::warn!("Failed to initialize audio system: {}", e);
    }
    
    // Start background music
    audio_system.start_background_music();
    
    // Initialize game state
    let mut game = Game::new();
    let mut frame_count = 0u64;
    let mut last_fps_time = get_time();
    let mut fps = 0.0;
    
    log::info!("Game initialized with first piece: {:?}", 
               game.current_piece.as_ref().map(|p| p.piece_type).unwrap_or(TetrominoType::T));

    // Main game loop
    loop {
        let delta_time = get_frame_time();
        frame_count += 1;

        // Calculate FPS
        let current_time = get_time();
        if current_time - last_fps_time >= 1.0 {
            fps = frame_count as f64 / (current_time - last_fps_time);
            frame_count = 0;
            last_fps_time = current_time;
        }

        // Handle input
        handle_input(&mut game, &audio_system);
        
        // Store previous state for audio event detection
        let prev_score = game.score;
        let prev_level = game.level();
        let prev_lines_cleared = game.lines_cleared();
        let was_clearing_lines = game.is_clearing_lines();
        let prev_state = game.state;
        
        // Update game logic
        game.update(delta_time as f64);
        
        // Detect and play audio for game events
        detect_and_play_audio_events(&game, &audio_system, prev_score, prev_level, prev_lines_cleared, was_clearing_lines, prev_state);

        // Clear screen with dark background
        clear_background(BACKGROUND_COLOR);
        
        // Draw background image
        draw_texture(
            &background_texture,
            0.0,
            0.0,
            WHITE,
        );
        
        // Draw semi-transparent overlay for better text readability
        draw_rectangle(
            0.0,
            0.0,
            WINDOW_WIDTH as f32,
            WINDOW_HEIGHT as f32,
            Color::new(0.0, 0.0, 0.0, 0.4),
        );

        // Draw enhanced Tetris board with real data
        draw_enhanced_board_with_data(&game.board);
        
        // Draw line clearing animation if active
        if game.is_clearing_lines() {
            draw_line_clear_animation(&game);
        }
        
        // Draw the current falling piece (only if not clearing lines)
        if !game.is_clearing_lines() {
            // Draw ghost piece first (behind the actual piece)
            if let Some(ghost_piece) = game.calculate_ghost_piece() {
                draw_ghost_piece(&ghost_piece);
            }
            
            if let Some(ref piece) = game.current_piece {
                draw_falling_piece(piece);
            }
        }
        
        // Draw ghost block cursor if in placement mode
        if game.is_ghost_cursor_visible() {
            draw_ghost_block_cursor(&game);
        }
        
        // Draw next piece preview
        draw_next_piece_preview(&game.next_piece);
        
        // Draw hold piece
        draw_hold_piece(&game.held_piece, game.can_hold());
        
        // Draw title with enhanced styling
        draw_enhanced_ui(&game);

        // Show FPS in debug mode
        if SHOW_FPS {
            let fps_text = format!("FPS: {:.1}", fps);
            draw_text(
                &fps_text,
                WINDOW_WIDTH as f32 - 100.0,
                30.0,
                TEXT_SIZE,
                TEXT_COLOR,
            );
        }

        // Log basic info periodically (every 60 frames)
        if frame_count % 60 == 0 && DEBUG_MODE {
            log::debug!("Frame: {}, FPS: {:.1}, Delta: {:.4}ms", 
                       frame_count, fps, delta_time * 1000.0);
        }

        next_frame().await;
    }
}

/// Create a procedural chess-like background
fn create_chess_background() -> Image {
    let width = WINDOW_WIDTH as u16;
    let height = WINDOW_HEIGHT as u16;
    let mut image = Image::gen_image_color(width, height, Color::new(0.1, 0.05, 0.0, 1.0));
    
    // Create a fiery chess pattern
    for y in 0..height {
        for x in 0..width {
            let chess_x = (x / 64) % 2;
            let chess_y = (y / 64) % 2;
            
            let base_color = if (chess_x + chess_y) % 2 == 0 {
                Color::new(0.15, 0.08, 0.02, 1.0) // Dark brown
            } else {
                Color::new(0.25, 0.15, 0.05, 1.0) // Light brown
            };
            
            // Add some fire-like gradient
            let gradient = (y as f32 / height as f32) * 0.3;
            let final_color = Color::new(
                (base_color.r + gradient * 0.8).min(1.0),
                (base_color.g + gradient * 0.4).min(1.0),
                (base_color.b + gradient * 0.1).min(1.0),
                1.0,
            );
            
            image.set_pixel(x as u32, y as u32, final_color);
        }
    }
    
    image
}

/// Handle player input with audio feedback
fn handle_input(game: &mut Game, audio_system: &AudioSystem) {
    // Quit game
    if is_key_pressed(KeyCode::Escape) {
        std::process::exit(0);
    }
    
    // Only handle game input when playing
    if game.state != GameState::Playing {
        return;
    }
    
    // Ghost block controls (available during normal play)
    if is_key_pressed(KeyCode::B) {
        if game.ghost_block_placement_mode {
            // B to place block when in placement mode
            game.place_ghost_block();
        } else {
            // B to activate ghost block placement mode
            game.toggle_ghost_block_mode();
        }
    }
    
    // Ghost block cursor movement (only when in placement mode)
    if game.ghost_block_placement_mode {
        if is_key_pressed(KeyCode::M) {
            // M for next smart position
            game.next_smart_position();
        }
        if is_key_pressed(KeyCode::N) {
            // N for previous smart position
            game.previous_smart_position();
        }
        // Also allow arrow keys for manual fine-tuning
        if is_key_pressed(KeyCode::Up) {
            game.move_ghost_block_cursor(0, -1);
        }
        if is_key_pressed(KeyCode::Down) {
            game.move_ghost_block_cursor(0, 1);
        }
        if is_key_pressed(KeyCode::Left) {
            game.move_ghost_block_cursor(-1, 0);
        }
        if is_key_pressed(KeyCode::Right) {
            game.move_ghost_block_cursor(1, 0);
        }
        return; // Skip normal game controls when in placement mode
    }
    
    // Continuous horizontal movement (Arrow keys + WASD)
    let left_held = is_key_down(KeyCode::Left) || is_key_down(KeyCode::A);
    let right_held = is_key_down(KeyCode::Right) || is_key_down(KeyCode::D);
    
    // Play movement sound on initial press only
    if (is_key_pressed(KeyCode::Left) || is_key_pressed(KeyCode::A)) ||
       (is_key_pressed(KeyCode::Right) || is_key_pressed(KeyCode::D)) {
        audio_system.play_sound_with_volume(SoundType::UiClick, 0.6);
    }
    
    game.update_left_movement(left_held);
    game.update_right_movement(right_held);
    
    // Continuous soft drop (Down arrow + S key)
    let soft_drop_held = is_key_down(KeyCode::Down) || is_key_down(KeyCode::S);
    game.update_soft_drop(soft_drop_held);
    
    // Rotation (Up/X/W for clockwise, Z for counterclockwise)
    if is_key_pressed(KeyCode::Up) || is_key_pressed(KeyCode::X) || is_key_pressed(KeyCode::W) {
        if game.rotate_piece_clockwise() {
            audio_system.play_sound_with_volume(SoundType::UiClick, 0.8);
        }
    }
    if is_key_pressed(KeyCode::Z) {
        if game.rotate_piece_counterclockwise() {
            audio_system.play_sound_with_volume(SoundType::UiClick, 0.8);
        }
    }
    
    // Hard drop (Space)
    if is_key_pressed(KeyCode::Space) {
        game.hard_drop();
        audio_system.play_sound(SoundType::HardDrop);
    }
    
    // Hold piece (C key)
    if is_key_pressed(KeyCode::C) {
        if game.hold_piece() {
            audio_system.play_sound(SoundType::HoldPiece);
        }
    }
    
    // Pause
    if is_key_pressed(KeyCode::P) {
        game.toggle_pause();
        audio_system.play_sound(SoundType::Pause);
    }
    
    // Reset game (R key)
    if is_key_pressed(KeyCode::R) {
        game.reset();
        audio_system.play_sound_with_volume(SoundType::UiClick, 1.0);
    }
}

/// Draw the currently falling piece
fn draw_falling_piece(piece: &Tetromino) {
    for (x, y) in piece.absolute_blocks() {
        // Only draw blocks that are in the visible area
        if y >= BUFFER_HEIGHT as i32 {
            let visible_y = y - BUFFER_HEIGHT as i32;
            let cell_x = BOARD_OFFSET_X + (x as f32 * CELL_SIZE);
            let cell_y = BOARD_OFFSET_Y + (visible_y as f32 * CELL_SIZE);
            
            // Draw filled cell with border
            draw_rectangle(
                cell_x + 1.0,
                cell_y + 1.0,
                CELL_SIZE - 2.0,
                CELL_SIZE - 2.0,
                piece.color(),
            );
            
            // Draw subtle highlight for 3D effect
            draw_rectangle(
                cell_x + 2.0,
                cell_y + 2.0,
                CELL_SIZE - 4.0,
                6.0,
                Color::new(1.0, 1.0, 1.0, 0.3),
            );
            
            // Draw subtle shadow at bottom
            draw_rectangle(
                cell_x + 2.0,
                cell_y + CELL_SIZE - 6.0,
                CELL_SIZE - 4.0,
                4.0,
                Color::new(0.0, 0.0, 0.0, 0.2),
            );
        }
    }
}

/// Draw the ghost piece (shadow piece showing where current piece will land)
fn draw_ghost_piece(ghost_piece: &Tetromino) {
    for (x, y) in ghost_piece.absolute_blocks() {
        // Only draw blocks that are in the visible area
        if y >= BUFFER_HEIGHT as i32 {
            let visible_y = y - BUFFER_HEIGHT as i32;
            let cell_x = BOARD_OFFSET_X + (x as f32 * CELL_SIZE);
            let cell_y = BOARD_OFFSET_Y + (visible_y as f32 * CELL_SIZE);
            
            // Get base color and make it translucent
            let base_color = ghost_piece.color();
            let ghost_color = Color::new(
                base_color.r,
                base_color.g,
                base_color.b,
                0.3, // Make it quite transparent
            );
            
            // Draw ghost cell with just a border outline
            draw_rectangle_lines(
                cell_x + 2.0,
                cell_y + 2.0,
                CELL_SIZE - 4.0,
                CELL_SIZE - 4.0,
                2.0,
                ghost_color,
            );
            
            // Add subtle fill for better visibility
            draw_rectangle(
                cell_x + 4.0,
                cell_y + 4.0,
                CELL_SIZE - 8.0,
                CELL_SIZE - 8.0,
                Color::new(base_color.r, base_color.g, base_color.b, 0.1),
            );
        }
    }
}

/// Draw the ghost block cursor for placement with rainbow clockwise animation
fn draw_ghost_block_cursor(game: &Game) {
    let (cursor_x, cursor_y) = game.ghost_block_cursor;
    
    // Only draw if cursor is in visible area
    if cursor_y >= BUFFER_HEIGHT as i32 {
        let visible_y = cursor_y - BUFFER_HEIGHT as i32;
        let cell_x = BOARD_OFFSET_X + (cursor_x as f32 * CELL_SIZE);
        let cell_y = BOARD_OFFSET_Y + (visible_y as f32 * CELL_SIZE);
        
        // Draw clockwise rainbow animation around the square
        draw_rainbow_clockwise_border(cell_x, cell_y, CELL_SIZE, game.ghost_block_blink_timer);
        
        // Draw subtle inner glow (constant)
        draw_rectangle(
            cell_x + 6.0,
            cell_y + 6.0,
            CELL_SIZE - 12.0,
            CELL_SIZE - 12.0,
            Color::new(1.0, 1.0, 1.0, 0.15),
        );
    }
}

/// Draw a rainbow border that travels clockwise around a square
fn draw_rainbow_clockwise_border(x: f32, y: f32, size: f32, time: f64) {
    let border_width = 3.0;
    let segments_per_side = 8; // Number of color segments per side
    let total_segments = segments_per_side * 4; // 4 sides
    let segment_length = size / segments_per_side as f32;
    
    // Animation speed - how fast the rainbow travels
    let animation_speed = 4.0;
    let time_offset = (time * animation_speed) % (total_segments as f64);
    
    // Draw each segment of the border
    for i in 0..total_segments {
        let progress = i as f64;
        let animated_progress = (progress + time_offset) % (total_segments as f64);
        
        // Create rainbow color based on animated position
        let hue = (animated_progress / total_segments as f64) * 6.0; // 0-6 for full rainbow
        let rainbow_color = hsv_to_rgb(hue, 1.0, 1.0);
        
        // Calculate position around the perimeter clockwise
        let (seg_x, seg_y, seg_width, seg_height) = match i / segments_per_side {
            // Top side (left to right)
            0 => {
                let segment_x = x + (i % segments_per_side) as f32 * segment_length;
                (segment_x, y - border_width, segment_length, border_width)
            },
            // Right side (top to bottom)  
            1 => {
                let segment_y = y + (i % segments_per_side) as f32 * segment_length;
                (x + size, segment_y, border_width, segment_length)
            },
            // Bottom side (right to left)
            2 => {
                let segment_x = x + size - (i % segments_per_side + 1) as f32 * segment_length;
                (segment_x, y + size, segment_length, border_width)
            },
            // Left side (bottom to top)
            _ => {
                let segment_y = y + size - (i % segments_per_side + 1) as f32 * segment_length;
                (x - border_width, segment_y, border_width, segment_length)
            }
        };
        
        // Use full vibrant rainbow colors
        let final_color = Color::new(
            rainbow_color.r,
            rainbow_color.g, 
            rainbow_color.b,
            0.95  // Slightly transparent for nice blending
        );
        
        draw_rectangle(seg_x, seg_y, seg_width, seg_height, final_color);
    }
}

/// Convert HSV to RGB color
fn hsv_to_rgb(h: f64, s: f64, v: f64) -> Color {
    let c = v * s;
    let x = c * (1.0 - ((h % 2.0) - 1.0).abs());
    let m = v - c;
    
    let (r_prime, g_prime, b_prime) = if h < 1.0 {
        (c, x, 0.0)
    } else if h < 2.0 {
        (x, c, 0.0)
    } else if h < 3.0 {
        (0.0, c, x)
    } else if h < 4.0 {
        (0.0, x, c)
    } else if h < 5.0 {
        (x, 0.0, c)
    } else {
        (c, 0.0, x)
    };
    
    Color::new(
        (r_prime + m) as f32,
        (g_prime + m) as f32,
        (b_prime + m) as f32,
        1.0
    )
}

/// Draw enhanced line clearing animation with multiple effects
fn draw_line_clear_animation(game: &Game) {
    let progress = game.get_clear_animation_progress();
    let clearing_lines = game.get_clearing_lines();
    
    for (line_idx, &line_y) in clearing_lines.iter().enumerate() {
        // Only animate lines in visible area
        if line_y >= BUFFER_HEIGHT {
            let visible_y = line_y - BUFFER_HEIGHT;
            let anim_y = BOARD_OFFSET_Y + (visible_y as f32 * CELL_SIZE);
            
            // Phase 1: Initial flash with expanding energy wave (0.0 - 0.3)
            if progress <= 0.3 {
                let phase_progress = (progress / 0.3) as f32;
                
                // Bright energy flash
                let flash_intensity = (1.0 - phase_progress) * 0.9;
                let energy_color = Color::new(1.0, 0.9, 0.3, flash_intensity);
                
                draw_rectangle(
                    BOARD_OFFSET_X,
                    anim_y,
                    BOARD_WIDTH_PX,
                    CELL_SIZE,
                    energy_color,
                );
                
                // Expanding wave effect from center
                let wave_width = phase_progress * BOARD_WIDTH_PX;
                let wave_center = BOARD_OFFSET_X + BOARD_WIDTH_PX / 2.0;
                let wave_color = Color::new(0.3, 0.8, 1.0, (1.0 - phase_progress) * 0.6);
                
                draw_rectangle(
                    wave_center - wave_width / 2.0,
                    anim_y - 2.0,
                    wave_width,
                    CELL_SIZE + 4.0,
                    wave_color,
                );
            }
            
            // Phase 2: Particle disintegration effect (0.3 - 0.8)
            else if progress <= 0.8 {
                let phase_progress = ((progress - 0.3) / 0.5) as f32;
                
                // Simulate blocks breaking apart into particles
                for i in 0..BOARD_WIDTH {
                    let base_x = BOARD_OFFSET_X + (i as f32 * CELL_SIZE);
                    
                    // Multiple particles per cell
                    for particle_idx in 0..4 {
                        let particle_offset_x = (particle_idx % 2) as f32 * CELL_SIZE / 2.0;
                        let particle_offset_y = (particle_idx / 2) as f32 * CELL_SIZE / 2.0;
                        
                        let particle_x = base_x + particle_offset_x + CELL_SIZE / 4.0;
                        let particle_y = anim_y + particle_offset_y + CELL_SIZE / 4.0;
                        
                        // Add some randomness based on position
                        let seed = (line_idx + i + particle_idx) as f32 * 0.1;
                        let drift_x = seed.sin() * phase_progress * 20.0;
                        let drift_y = (seed.cos() * phase_progress * 15.0) + (phase_progress * phase_progress * 30.0);
                        
                        let final_x = particle_x + drift_x;
                        let final_y = particle_y + drift_y;
                        
                        // Particle size shrinks over time
                        let particle_size = CELL_SIZE / 4.0 * (1.0 - phase_progress * 0.7);
                        
                        // Color fades from original to orange/red
                        let fade_alpha = 1.0 - phase_progress;
                        let heat_intensity = phase_progress;
                        let particle_color = Color::new(
                            1.0,
                            1.0 - heat_intensity * 0.5,
                            0.3 * (1.0 - heat_intensity),
                            fade_alpha * 0.8,
                        );
                        
                        draw_rectangle(
                            final_x - particle_size / 2.0,
                            final_y - particle_size / 2.0,
                            particle_size,
                            particle_size,
                            particle_color,
                        );
                        
                        // Add glow effect
                        if particle_size > 2.0 {
                            draw_rectangle(
                                final_x - particle_size / 4.0,
                                final_y - particle_size / 4.0,
                                particle_size / 2.0,
                                particle_size / 2.0,
                                Color::new(1.0, 1.0, 0.8, fade_alpha * 0.4),
                            );
                        }
                    }
                }
            }
            
            // Phase 3: Final sparkle fade out (0.8 - 1.0)
            else {
                let phase_progress = ((progress - 0.8) / 0.2) as f32;
                
                // Residual sparkles
                for i in 0..BOARD_WIDTH * 2 {
                    let sparkle_x = BOARD_OFFSET_X + (i as f32 * CELL_SIZE / 2.0);
                    let sparkle_y = anim_y + CELL_SIZE / 2.0;
                    
                    let sparkle_seed = (line_idx + i) as f64 * 0.7 + progress * 8.0;
                    let sparkle_alpha = (sparkle_seed.sin() * 0.5 + 0.5) as f32 * (1.0 - phase_progress);
                    
                    if sparkle_alpha > 0.3 {
                        let sparkle_size = 2.0 + sparkle_alpha * 3.0;
                        draw_rectangle(
                            sparkle_x - sparkle_size / 2.0,
                            sparkle_y - sparkle_size / 2.0,
                            sparkle_size,
                            sparkle_size,
                            Color::new(1.0, 1.0, 0.9, sparkle_alpha * 0.6),
                        );
                    }
                }
            }
            
            // Add screen-shake effect visualization (subtle border pulse)
            if progress <= 0.4 {
                let shake_intensity = ((1.0 - progress / 0.4) * 2.0) as f32;
                let border_color = Color::new(1.0, 0.8, 0.2, shake_intensity * 0.3);
                
                draw_rectangle_lines(
                    BOARD_OFFSET_X - shake_intensity,
                    anim_y - shake_intensity,
                    BOARD_WIDTH_PX + shake_intensity * 2.0,
                    CELL_SIZE + shake_intensity * 2.0,
                    shake_intensity.max(1.0),
                    border_color,
                );
            }
        }
    }
}

/// Draw the next piece preview
fn draw_next_piece_preview(next_piece_type: &TetrominoType) {
    let preview_x = PREVIEW_OFFSET_X;
    let preview_y = PREVIEW_OFFSET_Y;
    
    // Draw preview panel background
    draw_rectangle(
        preview_x - 10.0,
        preview_y - 30.0,
        PREVIEW_SIZE + 20.0,
        PREVIEW_SIZE + 40.0,
        Color::new(0.0, 0.0, 0.0, 0.6),
    );
    
    // Draw preview panel border
    draw_rectangle_lines(
        preview_x - 10.0,
        preview_y - 30.0,
        PREVIEW_SIZE + 20.0,
        PREVIEW_SIZE + 40.0,
        2.0,
        UI_BORDER,
    );
    
    // Draw "NEXT" label
    draw_text(
        "NEXT",
        preview_x,
        preview_y - 10.0,
        TEXT_SIZE,
        Color::new(1.0, 0.9, 0.7, 1.0),
    );
    
    // Create a temporary piece for preview
    let preview_piece = Tetromino::new(*next_piece_type);
    let blocks = preview_piece.blocks;
    
    // Center the piece in the preview area
    let center_x = preview_x + PREVIEW_SIZE / 2.0;
    let center_y = preview_y + PREVIEW_SIZE / 2.0;
    
    // Draw the piece blocks
    for (dx, dy) in blocks {
        let block_x = center_x + (dx as f32 * CELL_SIZE * 0.7); // Smaller size for preview
        let block_y = center_y + (dy as f32 * CELL_SIZE * 0.7);
        let block_size = CELL_SIZE * 0.7;
        
        // Draw filled cell
        draw_rectangle(
            block_x,
            block_y,
            block_size - 1.0,
            block_size - 1.0,
            next_piece_type.color(),
        );
        
        // Draw highlight
        draw_rectangle(
            block_x + 1.0,
            block_y + 1.0,
            block_size - 3.0,
            4.0,
            Color::new(1.0, 1.0, 1.0, 0.3),
        );
    }
}

/// Draw the hold piece preview
fn draw_hold_piece(held_piece: &Option<TetrominoType>, can_hold: bool) {
    let hold_x = HOLD_OFFSET_X;
    let hold_y = HOLD_OFFSET_Y;
    
    // Draw hold panel background
    let bg_alpha = if can_hold { 0.6 } else { 0.3 }; // Dimmed when can't hold
    draw_rectangle(
        hold_x - 10.0,
        hold_y - 30.0,
        HOLD_SIZE + 20.0,
        HOLD_SIZE + 40.0,
        Color::new(0.0, 0.0, 0.0, bg_alpha),
    );
    
    // Draw hold panel border
    let border_alpha = if can_hold { 1.0 } else { 0.5 };
    draw_rectangle_lines(
        hold_x - 10.0,
        hold_y - 30.0,
        HOLD_SIZE + 20.0,
        HOLD_SIZE + 40.0,
        2.0,
        Color::new(UI_BORDER.r, UI_BORDER.g, UI_BORDER.b, border_alpha),
    );
    
    // Draw "HOLD" label with visual feedback
    let label_color = if can_hold {
        Color::new(1.0, 0.9, 0.7, 1.0)
    } else {
        Color::new(0.6, 0.6, 0.6, 1.0) // Grayed out when can't hold
    };
    
    draw_text(
        "HOLD",
        hold_x,
        hold_y - 10.0,
        TEXT_SIZE,
        label_color,
    );
    
    // Draw the held piece if there is one
    if let Some(piece_type) = held_piece {
        // Create a temporary piece for preview
        let hold_piece = Tetromino::new(*piece_type);
        let blocks = hold_piece.blocks;
        
        // Center the piece in the hold area
        let center_x = hold_x + HOLD_SIZE / 2.0;
        let center_y = hold_y + HOLD_SIZE / 2.0;
        
        // Draw the piece blocks
        let piece_alpha = if can_hold { 1.0 } else { 0.5 };
        for (dx, dy) in blocks {
            let block_x = center_x + (dx as f32 * CELL_SIZE * 0.7); // Smaller size for hold
            let block_y = center_y + (dy as f32 * CELL_SIZE * 0.7);
            let block_size = CELL_SIZE * 0.7;
            
            // Get piece color and apply alpha based on hold availability
            let base_color = piece_type.color();
            let final_color = Color::new(
                base_color.r,
                base_color.g,
                base_color.b,
                piece_alpha,
            );
            
            // Draw filled cell
            draw_rectangle(
                block_x,
                block_y,
                block_size - 1.0,
                block_size - 1.0,
                final_color,
            );
            
            // Draw highlight (only if can hold)
            if can_hold {
                draw_rectangle(
                    block_x + 1.0,
                    block_y + 1.0,
                    block_size - 3.0,
                    4.0,
                    Color::new(1.0, 1.0, 1.0, 0.3),
                );
            }
        }
    } else {
        // Show "C" key hint when no piece is held
        let hint_color = if can_hold {
            Color::new(0.8, 0.8, 0.9, 0.7)
        } else {
            Color::new(0.5, 0.5, 0.5, 0.5)
        };
        
        draw_text(
            "Press C",
            hold_x + 5.0,
            hold_y + HOLD_SIZE / 2.0 - 5.0,
            TEXT_SIZE * 0.7,
            hint_color,
        );
        draw_text(
            "to hold",
            hold_x + 8.0,
            hold_y + HOLD_SIZE / 2.0 + 15.0,
            TEXT_SIZE * 0.7,
            hint_color,
        );
    }
}


/// Draw enhanced Tetris board with modern styling and real data
fn draw_enhanced_board_with_data(board: &Board) {
    // Draw board shadow
    draw_rectangle(
        BOARD_OFFSET_X + 5.0,
        BOARD_OFFSET_Y + 5.0,
        BOARD_WIDTH_PX,
        BOARD_HEIGHT_PX,
        BOARD_SHADOW,
    );
    
    // Draw board background with gradient effect
    draw_rectangle(
        BOARD_OFFSET_X,
        BOARD_OFFSET_Y,
        BOARD_WIDTH_PX,
        BOARD_HEIGHT_PX,
        BOARD_BACKGROUND,
    );
    
    // Draw subtle inner glow
    draw_rectangle_lines(
        BOARD_OFFSET_X - 1.0,
        BOARD_OFFSET_Y - 1.0,
        BOARD_WIDTH_PX + 2.0,
        BOARD_HEIGHT_PX + 2.0,
        1.0,
        Color::new(0.6, 0.7, 0.9, 0.3),
    );
    
    // Draw grid lines with improved styling
    for x in 0..=BOARD_WIDTH {
        let line_x = BOARD_OFFSET_X + (x as f32 * CELL_SIZE);
        draw_line(
            line_x,
            BOARD_OFFSET_Y,
            line_x,
            BOARD_OFFSET_Y + BOARD_HEIGHT_PX,
            GRID_LINE_WIDTH,
            GRID_LINE_COLOR,
        );
    }

    for y in 0..=VISIBLE_HEIGHT {
        let line_y = BOARD_OFFSET_Y + (y as f32 * CELL_SIZE);
        draw_line(
            BOARD_OFFSET_X,
            line_y,
            BOARD_OFFSET_X + BOARD_WIDTH_PX,
            line_y,
            GRID_LINE_WIDTH,
            GRID_LINE_COLOR,
        );
    }
    
    // Draw filled cells from the board data
    for y in 0..VISIBLE_HEIGHT {
        for x in 0..BOARD_WIDTH {
            // Convert to board coordinates (includes buffer rows)
            let board_y = (y + BUFFER_HEIGHT) as i32;
            let board_x = x as i32;
            
            if let Some(cell) = board.get_cell(board_x, board_y) {
                if let Some(color) = cell.color() {
                    let cell_x = BOARD_OFFSET_X + (x as f32 * CELL_SIZE);
                    let cell_y = BOARD_OFFSET_Y + (y as f32 * CELL_SIZE);
                    
                    // Draw filled cell with border
                    draw_rectangle(
                        cell_x + 1.0,
                        cell_y + 1.0,
                        CELL_SIZE - 2.0,
                        CELL_SIZE - 2.0,
                        color,
                    );
                    
                    // Draw subtle highlight for 3D effect
                    draw_rectangle(
                        cell_x + 2.0,
                        cell_y + 2.0,
                        CELL_SIZE - 4.0,
                        6.0,
                        Color::new(1.0, 1.0, 1.0, 0.3),
                    );
                    
                    // Draw subtle shadow at bottom
                    draw_rectangle(
                        cell_x + 2.0,
                        cell_y + CELL_SIZE - 6.0,
                        CELL_SIZE - 4.0,
                        4.0,
                        Color::new(0.0, 0.0, 0.0, 0.2),
                    );
                }
            }
        }
    }

    // Draw enhanced border with multiple layers
    draw_rectangle_lines(
        BOARD_OFFSET_X,
        BOARD_OFFSET_Y,
        BOARD_WIDTH_PX,
        BOARD_HEIGHT_PX,
        BOARD_BORDER_WIDTH,
        BOARD_BORDER_COLOR,
    );
}


/// Detect and play audio for game events
fn detect_and_play_audio_events(
    game: &Game,
    audio_system: &AudioSystem,
    _prev_score: u32,
    prev_level: u32,
    _prev_lines_cleared: u32,
    was_clearing_lines: bool,
    prev_state: GameState,
) {
    // Line clearing sound (when lines start clearing)
    if !was_clearing_lines && game.is_clearing_lines() {
        audio_system.play_sound(SoundType::LineClear);
    }
    
    // Piece lock sound (when a piece was just locked, but not during line clearing)
    if game.piece_just_locked && !game.is_clearing_lines() {
        audio_system.play_sound_with_volume(SoundType::PieceSnap, 0.8);
    }
    
    // Level up sound
    if game.level() > prev_level {
        audio_system.play_sound(SoundType::LevelComplete);
    }
    
    // Game over sound
    if prev_state == GameState::Playing && game.state == GameState::GameOver {
        audio_system.play_sound(SoundType::GameOver);
    }
}

/// Draw enhanced UI elements
fn draw_enhanced_ui(game: &Game) {
    // Draw title with shadow effect
    let title = "RUST TETRIS";
    let title_x = (WINDOW_WIDTH as f32 - measure_text(title, None, TITLE_TEXT_SIZE as u16, 1.0).width) / 2.0;
    
    // Title shadow
    draw_text(
        title,
        title_x + 2.0,
        42.0,
        TITLE_TEXT_SIZE,
        Color::new(0.0, 0.0, 0.0, 0.8),
    );
    
    // Main title
    draw_text(
        title,
        title_x,
        40.0,
        TITLE_TEXT_SIZE,
        Color::new(1.0, 0.9, 0.7, 1.0),
    );
    
    // Subtitle
    let subtitle = "Phase 1 - Foundation";
    let subtitle_x = (WINDOW_WIDTH as f32 - measure_text(subtitle, None, TEXT_SIZE as u16, 1.0).width) / 2.0;
    
    draw_text(
        subtitle,
        subtitle_x,
        65.0,
        TEXT_SIZE,
        Color::new(0.8, 0.8, 0.9, 0.8),
    );
    
    // Instructions with background
    let instructions = vec![
        "Controls:",
        "← → / A D - Move (hold)",
        "↓ S - Soft Drop (hold)",
        "↑ X W - Rotate CW",
        "Z - Rotate CCW",
        "Space - Hard Drop",
<<<<<<< HEAD
        "B - Smart Ghost Block (4 lines)",
        "M/N - Next/Prev best spot",
=======
        "C - Hold Piece",
        "Ghost shows landing spot",
>>>>>>> ab818274
        "P - Pause, R - Reset",
    ];
    
    let inst_x = 20.0;
    let mut inst_y = WINDOW_HEIGHT as f32 - 120.0;
    
    // Instructions background
    draw_rectangle(
        inst_x - 10.0,
        inst_y - 25.0,
        280.0,
        120.0, // Increased height for hold piece instruction
        Color::new(0.0, 0.0, 0.0, 0.6),
    );
    
    for (i, instruction) in instructions.iter().enumerate() {
        let color = if i == 0 {
            Color::new(1.0, 0.9, 0.7, 1.0) // Header color
        } else {
            Color::new(0.9, 0.9, 0.95, 0.9) // Normal text
        };
        
        draw_text(instruction, inst_x, inst_y, TEXT_SIZE * 0.8, color);
        inst_y += 22.0;
    }
    
    // Game statistics panel
    let stats_x = 20.0;
    let mut stats_y = BOARD_OFFSET_Y + BOARD_HEIGHT_PX - 200.0;
    
    // Stats background
    draw_rectangle(
        stats_x - 10.0,
        stats_y - 30.0,
        200.0,
        180.0,
        Color::new(0.0, 0.0, 0.0, 0.7),
    );
    
    // Stats border
    draw_rectangle_lines(
        stats_x - 10.0,
        stats_y - 30.0,
        200.0,
        180.0,
        2.0,
        UI_BORDER,
    );
    
    // Stats title
    draw_text(
        "GAME STATS",
        stats_x,
        stats_y - 10.0,
        TEXT_SIZE * 0.9,
        Color::new(1.0, 0.9, 0.7, 1.0),
    );
    stats_y += 15.0;
    
    // Individual stats
    let stats = vec![
        format!("Score: {}", game.score),
        format!("Level: {}", game.level()),
        format!("Lines: {}", game.lines_cleared()),
        format!("Ghost Blocks: {}", game.ghost_blocks_available),
        format!("State: {:?}", game.state),
        format!("Time: {:.0}s", game.game_time),
    ];
    
    for (i, stat) in stats.iter().enumerate() {
        let color = if i == 3 && game.ghost_blocks_available > 0 {
            // Highlight ghost blocks count with pulsing effect when available
            let pulse = (game.game_time * 3.0).sin() as f32 * 0.3 + 0.7;
            Color::new(0.8, 0.8, 1.0, pulse) // Light blue pulsing
        } else {
            Color::new(0.9, 0.9, 0.95, 0.9) // Normal color
        };
        
        draw_text(
            stat,
            stats_x,
            stats_y,
            TEXT_SIZE * 0.75,
            color,
        );
        stats_y += 22.0;
    }
    
    // Current piece info
    if let Some(ref piece) = game.current_piece {
        draw_text(
            &format!("Current: {}", piece.piece_type.name()),
            stats_x,
            stats_y,
            TEXT_SIZE * 0.7,
            piece.color(),
        );
    }
    
    // Board info label or ghost block placement mode indicator
    if game.ghost_block_placement_mode {
        // Main placement mode message
        let placement_info = "GHOST BLOCK PLACEMENT MODE - M/N for smart positions, Arrows to fine-tune, B to place";
        draw_text(
            placement_info,
            BOARD_OFFSET_X,
            BOARD_OFFSET_Y - 50.0,
            TEXT_SIZE * 0.7,
            Color::new(0.8, 0.8, 1.0, 0.9),
        );
        
        // Strategic info about current position
        if let Some((current_pos, total_positions, blocks_needed)) = game.get_current_position_info() {
            let strategy_info = format!(
                "Position {}/{} - {} block{} needed to complete line",
                current_pos,
                total_positions,
                blocks_needed,
                if blocks_needed == 1 { "" } else { "s" }
            );
            
            // Color based on strategic value (fewer blocks needed = better = greener)
            let strategy_color = match blocks_needed {
                1 => Color::new(0.2, 1.0, 0.2, 0.9),       // Bright green - excellent!
                2 => Color::new(0.6, 1.0, 0.2, 0.9),       // Yellow-green - very good
                3 => Color::new(1.0, 0.8, 0.2, 0.9),       // Yellow - good
                4 => Color::new(1.0, 0.6, 0.2, 0.9),       // Orange - okay
                _ => Color::new(1.0, 0.4, 0.4, 0.9),       // Red - not ideal
            };
            
            draw_text(
                &strategy_info,
                BOARD_OFFSET_X,
                BOARD_OFFSET_Y - 30.0,
                TEXT_SIZE * 0.75,
                strategy_color,
            );
        }
        
        let board_info = "Live Game Data";
        draw_text(
            board_info,
            BOARD_OFFSET_X,
            BOARD_OFFSET_Y - 15.0,
            TEXT_SIZE * 0.6,
            Color::new(0.6, 0.7, 0.8, 0.5),
        );
    } else {
        let board_info = "Live Game Data";
        draw_text(
            board_info,
            BOARD_OFFSET_X,
            BOARD_OFFSET_Y - 15.0,
            TEXT_SIZE * 0.8,
            Color::new(0.8, 0.9, 1.0, 0.7),
        );
    }
}
<|MERGE_RESOLUTION|>--- conflicted
+++ resolved
@@ -989,13 +989,10 @@
         "↑ X W - Rotate CW",
         "Z - Rotate CCW",
         "Space - Hard Drop",
-<<<<<<< HEAD
         "B - Smart Ghost Block (4 lines)",
         "M/N - Next/Prev best spot",
-=======
         "C - Hold Piece",
         "Ghost shows landing spot",
->>>>>>> ab818274
         "P - Pause, R - Reset",
     ];
     
